--- conflicted
+++ resolved
@@ -30,7 +30,6 @@
         score_2 = m(y_true, y_predicted)
         self.assertTrue(m.improvement(score_1, score_2))
 
-<<<<<<< HEAD
     def test_sample_weight(self):
         metrics = ["logloss", "auc", "acc", "rmse", "mse", "mae", "r2"]
         for m in metrics:
@@ -42,12 +41,11 @@
             score_1 = metric(y_true, y_predicted)
             score_2 = metric(y_true, y_predicted, sample_weight)
             assert_almost_equal(score_1, score_2)
-=======
+            
     def test_r2_metric(self):
         params = {"name": "r2"}
         m = Metric(params)
         y_true = np.array([0, 0, 1, 1])
         y_predicted = np.array([0, 0, 1, 1])
         score = m(y_true, y_predicted)
-        self.assertEqual(score, -1.0)  # negative r2
->>>>>>> 317a2f45
+        self.assertEqual(score, -1.0)  # negative r2