--- conflicted
+++ resolved
@@ -68,18 +68,6 @@
 
         logger.debug("CatBoostAlgorithm.__init__")
 
-<<<<<<< HEAD
-    def fit(
-        self,
-        X,
-        y,
-        sample_weight=None,
-        X_validation=None,
-        y_validation=None,
-        sample_weight_validation=None,
-        log_to_file=None,
-    ):
-=======
     def _assess_iterations(self, X, y, eval_set):
         # We limit the number of iterations to learn one instance of CatBoost
         # in less than 3600 seconds
@@ -104,12 +92,11 @@
         except Exception as e:
             return 1000
 
-    def fit(self, X, y, X_validation=None, y_validation=None, log_to_file=None):
+    def fit(self, X, y, X_validation=None, y_validation=None, sample_weight_validation=None, log_to_file=None):
         if self.model.tree_count_ is not None:
             print("CatBoost model already fitted. Skip fit().")
             return
 
->>>>>>> 317a2f45
         if self.cat_features is None:
             self.cat_features = []
             for i in range(X.shape[1]):
